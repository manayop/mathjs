--- conflicted
+++ resolved
@@ -1,12 +1,6 @@
 # History
 
 
-<<<<<<< HEAD
-## not yet released, version 0.26.1
-
-- Fixed function `subset` not being able to return a scalar value `null` or 
-  `undefined`.
-=======
 ## 2014-08-21, version 0.27.0
 
 - Implemented functions `sort(x [, compare])` and `flatten(x)`.
@@ -24,7 +18,6 @@
 - Fixed a bug in `math.import` not applying options when passing a module name.
 - A returned matrix subset is now only squeezed when the `index` consists of
   scalar values, and no longer for ranges resolving into a single value. 
->>>>>>> 40b470dc
 
 
 ## 2014-08-03, version 0.26.0
