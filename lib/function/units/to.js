--- conflicted
+++ resolved
@@ -1,20 +1,8 @@
 'use strict';
 
-<<<<<<< HEAD
-var collection = require('../../type/collection');
-=======
-module.exports = function (math) {
-  var util = require('../../util/index'),
+function factory (type, config, load, typed) {
+  var collection = load(require('../../type/collection'));
 
-      Unit = require('../../type/Unit'),
-      collection = math.collection,
-
-      isString = util.string.isString,
-      isUnit = Unit.isUnit,
-      isCollection = collection.isCollection;
->>>>>>> 5711bdfa
-
-function factory (type, config, load, typed) {
   /**
    * Change the unit of a value.
    *
