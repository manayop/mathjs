'use strict';

<<<<<<< HEAD
var collection = require('../../type/collection');
=======
module.exports = function (math) {
  var util = require('../../util/index'),

      BigNumber = math.type.BigNumber,
      Complex = require('../../type/Complex'),
      collection = math.collection,

      isCollection = collection.isCollection,
      isNumber = util.number.isNumber,
      isString = util.string.isString,
      isComplex = Complex.isComplex;
>>>>>>> 5711bdfa

function factory (type, config, load, typed) {
  /**
   * Create a complex value or convert a value to a complex value.
   *
   * Syntax:
   *
   *     math.complex()                           // creates a complex value with zero
   *                                              // as real and imaginary part.
   *     math.complex(re : number, im : string)   // creates a complex value with provided
   *                                              // values for real and imaginary part.
   *     math.complex(re : number)                // creates a complex value with provided
   *                                              // real value and zero imaginary part.
   *     math.complex(complex : Complex)          // clones the provided complex value.
   *     math.complex(arg : string)               // parses a string into a complex value.
   *     math.complex(array : Array)              // converts the elements of the array
   *                                              // or matrix element wise into a
   *                                              // complex value.
   *     math.complex({re: number, im: number})   // creates a complex value with provided
   *                                              // values for real an imaginary part.
   *     math.complex({r: number, phi: number})   // creates a complex value with provided
   *                                              // polar coordinates
   *
   * Examples:
   *
   *    var a = math.complex(3, -4);     // a = Complex 3 - 4i
   *    a.re = 5;                        // a = Complex 5 - 4i
   *    var i = a.im;                    // Number -4;
   *    var b = math.complex('2 + 6i');  // Complex 2 + 6i
   *    var c = math.complex();          // Complex 0 + 0i
   *    var d = math.add(a, b);          // Complex 5 + 2i
   *
   * See also:
   *
   *    bignumber, boolean, index, matrix, number, string, unit
   *
   * @param {* | Array | Matrix} [args]
   *            Arguments specifying the real and imaginary part of the complex number
   * @return {Complex | Array | Matrix} Returns a complex value
   */
  var complex = typed('complex', {
    '': function () {
      return new type.Complex(0, 0);
    },

    'number': function (x) {
      return new type.Complex(x, 0);
    },

    'number, number': function (re, im) {
      return new type.Complex(re, im);
    },

    // TODO: this signature should be redundant
    'BigNumber, BigNumber': function (re, im) {
      return new type.Complex(re.toNumber(), im.toNumber());
    },

    'Complex': function (x) {
      return x.clone();
    },

    'string': function (x) {
      var c = type.Complex.parse(x);
      if (c) {
        return c;
      }

      throw new SyntaxError('String "' + x + '" is no valid complex number');
    },

    'Object': function (x) {
      if('re' in x && 'im' in x) {
        return new type.Complex(x.re, x.im);
      }

      if ('r' in x && 'phi' in x) {
        return type.Complex.fromPolar(x.r, x.phi);
      }

      throw new Error('Expected object with either properties re and im, or properties r and phi.');
    },

    'Array | Matrix': function (x) {
      return collection.deepMap(x, complex);
    }
  });

  return complex;
}

exports.name = 'complex';
exports.factory = factory;<|MERGE_RESOLUTION|>--- conflicted
+++ resolved
@@ -1,22 +1,8 @@
 'use strict';
 
-<<<<<<< HEAD
-var collection = require('../../type/collection');
-=======
-module.exports = function (math) {
-  var util = require('../../util/index'),
+function factory (type, config, load, typed) {
+  var collection = load(require('../../type/collection'));
 
-      BigNumber = math.type.BigNumber,
-      Complex = require('../../type/Complex'),
-      collection = math.collection,
-
-      isCollection = collection.isCollection,
-      isNumber = util.number.isNumber,
-      isString = util.string.isString,
-      isComplex = Complex.isComplex;
->>>>>>> 5711bdfa
-
-function factory (type, config, load, typed) {
   /**
    * Create a complex value or convert a value to a complex value.
    *
