--- conflicted
+++ resolved
@@ -1,27 +1,10 @@
 'use strict';
 
-<<<<<<< HEAD
-var collection = require('../../type/collection');
 var bigSec = require('../../util/bignumber').cos_sin_sec_csc;
-=======
-module.exports = function (math, config) {
-  var util = require('../../util/index'),
-
-      BigNumber = math.type.BigNumber,
-      Complex = require('../../type/Complex'),
-      Unit = require('../../type/Unit'),
-      collection = math.collection,
-
-      isNumber = util.number.isNumber,
-      isBoolean = util['boolean'].isBoolean,
-      isComplex = Complex.isComplex,
-      isUnit = Unit.isUnit,
-      isCollection = collection.isCollection,
-
-      bigSec = util.bignumber.cos_sin_sec_csc;
->>>>>>> 5711bdfa
 
 function factory (type, config, load, typed) {
+  var collection = load(require('../../type/collection'));
+
   /**
    * Calculate the secant of a value, defined as `sec(x) = 1/cos(x)`.
    *
@@ -75,7 +58,7 @@
       return collection.deepMap(x, sec);
     }
   });
-  
+
   return sec;
 }
 
