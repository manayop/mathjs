'use strict';

var collection = require('../../type/collection');
var bigSin = require('../../util/bignumber').cos_sin_sec_csc;

<<<<<<< HEAD
function factory (type, config, load, typed) {
  var cosh = load(require('./cosh')).signatures['number'];
  var sinh = load(require('./sinh')).signatures['number'];
=======
      BigNumber = math.type.BigNumber,
      Complex = require('../../type/Complex'),
      Unit = require('../../type/Unit'),
      collection = math.collection,

      isNumber = util.number.isNumber,
      isBoolean = util['boolean'].isBoolean,
      isComplex = Complex.isComplex,
      isUnit = Unit.isUnit,
      isCollection = collection.isCollection,

      bigSin = util.bignumber.cos_sin_sec_csc;
>>>>>>> 5711bdfa

  /**
   * Calculate the sine of a value.
   *
   * For matrices, the function is evaluated element wise.
   *
   * Syntax:
   *
   *    math.sin(x)
   *
   * Examples:
   *
   *    math.sin(2);                      // returns Number 0.9092974268256813
   *    math.sin(math.pi / 4);            // returns Number 0.7071067811865475
   *    math.sin(math.unit(90, 'deg'));   // returns Number 1
   *    math.sin(math.unit(30, 'deg'));   // returns Number 0.5
   *
   *    var angle = 0.2;
   *    math.pow(math.sin(angle), 2) + math.pow(math.cos(angle), 2); // returns Number ~1
   *
   * See also:
   *
   *    cos, tan
   *
   * @param {Number | BigNumber | Boolean | Complex | Unit | Array | Matrix | null} x  Function input
   * @return {Number | BigNumber | Complex | Array | Matrix} Sine of x
   */
  var sin = typed('sin', {
    'number': Math.sin,

    'Complex': function (x) {
      return new type.Complex(
          Math.sin(x.re) * cosh(-x.im),
          Math.cos(x.re) * sinh(x.im)
      );
    },

    'BigNumber': function (x) {
      return bigSin(x, type.BigNumber, 1, false);
    },

    'Unit': function (x) {
      if (!x.hasBase(type.Unit.BASE_UNITS.ANGLE)) {
        throw new TypeError ('Unit in function sin is no angle');
      }
      return Math.sin(x.value);
    },

<<<<<<< HEAD
    'Array | Matrix': function (x) {
      return collection.deepMap(x, sin);
=======
    if (isCollection(x)) {
      // deep map collection, skip zeros since sin(0) = 0
      return collection.deepMap(x, sin, true);
>>>>>>> 5711bdfa
    }
  });

  return sin;
}

exports.name = 'sin';
exports.factory = factory;<|MERGE_RESOLUTION|>--- conflicted
+++ resolved
@@ -1,26 +1,11 @@
 'use strict';
 
-var collection = require('../../type/collection');
 var bigSin = require('../../util/bignumber').cos_sin_sec_csc;
 
-<<<<<<< HEAD
 function factory (type, config, load, typed) {
   var cosh = load(require('./cosh')).signatures['number'];
   var sinh = load(require('./sinh')).signatures['number'];
-=======
-      BigNumber = math.type.BigNumber,
-      Complex = require('../../type/Complex'),
-      Unit = require('../../type/Unit'),
-      collection = math.collection,
-
-      isNumber = util.number.isNumber,
-      isBoolean = util['boolean'].isBoolean,
-      isComplex = Complex.isComplex,
-      isUnit = Unit.isUnit,
-      isCollection = collection.isCollection,
-
-      bigSin = util.bignumber.cos_sin_sec_csc;
->>>>>>> 5711bdfa
+  var collection = load(require('../../type/collection'));
 
   /**
    * Calculate the sine of a value.
@@ -69,14 +54,9 @@
       return Math.sin(x.value);
     },
 
-<<<<<<< HEAD
     'Array | Matrix': function (x) {
-      return collection.deepMap(x, sin);
-=======
-    if (isCollection(x)) {
       // deep map collection, skip zeros since sin(0) = 0
       return collection.deepMap(x, sin, true);
->>>>>>> 5711bdfa
     }
   });
 
