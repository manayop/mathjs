--- conflicted
+++ resolved
@@ -1,25 +1,10 @@
 'use strict';
 
-var collection = require('../../type/collection');
 var bigAcsch = require('../../util/bignumber').acosh_asinh_asech_acsch;
 
-<<<<<<< HEAD
 function factory (type, config, load, typed) {
+  var collection = load(require('../../type/collection'));
   var asinh = load(require('./asinh')).signatures['Complex'];
-=======
-      BigNumber = math.type.BigNumber,
-      Complex = require('../../type/Complex'),
-      Unit = require('../../type/Unit'),
-      collection = math.collection,
-
-      isNumber = util.number.isNumber,
-      isBoolean = util['boolean'].isBoolean,
-      isComplex = Complex.isComplex,
-      isUnit = Unit.isUnit,
-      isCollection = collection.isCollection,
-
-      bigAcsch = util.bignumber.acosh_asinh_asech_acsch;
->>>>>>> 5711bdfa
 
   /**
    * Calculate the hyperbolic arccosecant of a value,
@@ -60,13 +45,13 @@
       var den = x.re*x.re + x.im*x.im;
       x = (den != 0)
           ? new type.Complex(
-              x.re / den,
-              -x.im / den
-          )
+          x.re / den,
+          -x.im / den
+      )
           : new type.Complex(
-            (x.re != 0) ?  (x.re / 0) : 0,
-            (x.im != 0) ? -(x.im / 0) : 0
-          );
+          (x.re != 0) ?  (x.re / 0) : 0,
+          (x.im != 0) ? -(x.im / 0) : 0
+      );
 
       return asinh(x);
     },
