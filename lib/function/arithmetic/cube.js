--- conflicted
+++ resolved
@@ -1,20 +1,8 @@
 'use strict';
 
-var collection = require('../../type/collection');
-
-<<<<<<< HEAD
 function factory (type, config, load, typed) {
+  var collection = load(require('../../type/collection'));
   var complexMultiply = load(require('./multiply')).signatures['Complex,Complex'];
-=======
-      BigNumber = math.type.BigNumber,
-      Complex = require('../../type/Complex'),
-      collection = math.collection,
-
-      isNumber = util.number.isNumber,
-      isBoolean = util['boolean'].isBoolean,
-      isComplex = Complex.isComplex,
-      isCollection = collection.isCollection;
->>>>>>> 5711bdfa
 
   /**
    * Compute the cube of a value, `x * x * x`.
