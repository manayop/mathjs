--- conflicted
+++ resolved
@@ -1,22 +1,8 @@
 'use strict';
 
-<<<<<<< HEAD
-var collection = require('../../type/collection');
-=======
-module.exports = function (math) {
-  var util = require('../../util/index'),
+function factory (type, config, load, typed) {
+  var collection = load(require('../../type/collection'));
 
-      BigNumber = math.type.BigNumber,
-      Complex = require('../../type/Complex'),
-      collection = math.collection,
-
-      isNumber = util.number.isNumber,
-      isBoolean = util.boolean.isBoolean,
-      isComplex = Complex.isComplex,
-      isCollection = collection.isCollection;
->>>>>>> 5711bdfa
-
-function factory (type, config, load, typed) {
   /**
    * Calculate the absolute value of a number. For matrices, the function is
    * evaluated element wise.
@@ -49,31 +35,20 @@
       var re = Math.abs(x.re);
       var im = Math.abs(x.im);
       if (re >= im) {
-        var i = im / re;
-        return re * Math.sqrt(1 + i * i);
+        var x = im / re;
+        return re * Math.sqrt(1 + x * x);
       }
-<<<<<<< HEAD
       var y = re / im;
       return im * Math.sqrt(1 + y * y);
     },
-=======
-      var j = re / im;
-      return im * Math.sqrt(1 + j * j);
-    }
->>>>>>> 5711bdfa
 
     'BigNumber': function (x) {
       return x.abs();
     },
 
-<<<<<<< HEAD
     'Array | Matrix': function (x) {
-      return collection.deepMap(x, abs);
-=======
-    if (isCollection(x)) {
       // deep map collection, skip zeros since abs(0) = 0
       return collection.deepMap(x, abs, true);
->>>>>>> 5711bdfa
     }
   });
 
