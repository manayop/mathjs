--- conflicted
+++ resolved
@@ -1,16 +1,10 @@
 'use strict';
 
-<<<<<<< HEAD
-var collection = require('../../type/collection');
 var size = require('../../util/array').size;
 
 function factory (type, config, load, typed) {
+  var collection = load(require('../../type/collection'));
   var multiply = load(require('./multiply'));
-=======
-module.exports = function (math) {
-  var util = require('../../util/index'),
-      collection = math.collection;
->>>>>>> 5711bdfa
 
   /**
    * Multiply two matrices element wise. The function accepts both matrices and
