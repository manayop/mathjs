'use strict';

<<<<<<< HEAD
var collection = require('../../type/collection');

function factory (type, config, load, typed) {
  var divideScalar = load(require('./divideScalar'));
=======
module.exports = function (math) {
  var collection = math.collection;
>>>>>>> 5711bdfa

  /**
   * Divide two matrices element wise. The function accepts both matrices and
   * scalar values.
   *
   * Syntax:
   *
   *    math.dotDivide(x, y)
   *
   * Examples:
   *
   *    math.dotDivide(2, 4);   // returns 0.5
   *
   *    a = [[9, 5], [6, 1]];
   *    b = [[3, 2], [5, 2]];
   *
   *    math.dotDivide(a, b);   // returns [[3, 2.5], [1.2, 0.5]]
   *    math.divide(a, b);      // returns [[1.75, 0.75], [-1.75, 2.25]]
   *
   * See also:
   *
   *    divide, multiply, dotMultiply
   *
   * @param  {Number | BigNumber | Boolean | Complex | Unit | Array | Matrix | null} x Numerator
   * @param  {Number | BigNumber | Boolean | Complex | Unit | Array | Matrix | null} y Denominator
   * @return {Number | BigNumber | Complex | Unit | Array | Matrix}                    Quotient, `x ./ y`
   */
  return typed('dotDivide', {
    'any, any': function (x, y) {
      return collection.deepMap2(x, y, divideScalar);
    }
  });
}

exports.name = 'dotDivide';
exports.factory = factory;<|MERGE_RESOLUTION|>--- conflicted
+++ resolved
@@ -1,14 +1,8 @@
 'use strict';
 
-<<<<<<< HEAD
-var collection = require('../../type/collection');
-
 function factory (type, config, load, typed) {
+  var collection = load(require('../../type/collection'));
   var divideScalar = load(require('./divideScalar'));
-=======
-module.exports = function (math) {
-  var collection = math.collection;
->>>>>>> 5711bdfa
 
   /**
    * Divide two matrices element wise. The function accepts both matrices and
