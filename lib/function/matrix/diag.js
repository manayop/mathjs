'use strict';

<<<<<<< HEAD
var array     = require('../../util/array');
var clone     = require('../../util/object').clone;
var isNumber  = require('../../util/number').isNumber;
var isInteger = require('../../util/number').isInteger;
=======
module.exports = function (math) {
  var util = require('../../util/index'),

      BigNumber = math.type.BigNumber,
      Matrix = math.type.Matrix,

      object = util.object,
      array = util.array,
      isArray = array.isArray,
      isNumber = util.number.isNumber,
      isString = util.string.isString,
      isInteger = util.number.isInteger;
>>>>>>> 5711bdfa

function factory (type, config, load, typed) {
  /**
   * Create a diagonal matrix or retrieve the diagonal of a matrix
   *
   * When `x` is a vector, a matrix with vector `x` on the diagonal will be returned.
   * When `x` is a two dimensional matrix, the matrixes `k`th diagonal will be returned as vector.
   * When k is positive, the values are placed on the super diagonal.
   * When k is negative, the values are placed on the sub diagonal.
   *
   * Syntax:
   *
   *     math.diag(X)
   *     math.diag(X, format)
   *     math.diag(X, k)
   *     math.diag(X, k, format)
   *
   * Examples:
   *
   *     // create a diagonal matrix
   *     math.diag([1, 2, 3]);      // returns [[1, 0, 0], [0, 2, 0], [0, 0, 3]]
   *     math.diag([1, 2, 3], 1);   // returns [[0, 1, 0, 0], [0, 0, 2, 0], [0, 0, 0, 3]]
   *     math.diag([1, 2, 3], -1);  // returns [[0, 0, 0], [1, 0, 0], [0, 2, 0], [0, 0, 3]]
   *
   *    // retrieve the diagonal from a matrix
   *    var a = [[1, 2, 3], [4, 5, 6], [7, 8, 9]];
   *    math.diag(a);   // returns [1, 5, 9]
   *
   * See also:
   *
   *     ones, zeros, eye
   *
   * @param {Matrix | Array} x          A two dimensional matrix or a vector
   * @param {Number | BigNumber} [k=0]  The diagonal where the vector will be filled
   *                                    in or retrieved.
   * @param {string} [format='dense']   The matrix storage format.
   *
   * @returns {Matrix | Array}          Diagonal matrix from input vector, or diagonal from input matrix.
   */
<<<<<<< HEAD
  return typed('diag', {
    'Array': function (x) {
      return _diag(x, 0, array.size(x));
    },
    'Array, number': function (x, k) {
      return _diag(x, k, array.size(x));
    },
    'Array, BigNumber': function (x, k) {
      return _diag(x, k.toNumber(), array.size(x));
    },

    'Matrix': function (x) {
      return new type.Matrix(_diag(x.toArray(), 0, x.size()));
    },
    'Matrix, number': function (x, k) {
      return new type.Matrix(_diag(x.toArray(), k, x.size()));
    },
    'Matrix, BigNumber': function (x, k) {
      return new type.Matrix(_diag(x.toArray(), k.toNumber(), x.size()));
=======
  math.diag = function diag (x, k, format) {
    if (arguments.length === 0 || arguments.length > 3) {
      throw new math.error.ArgumentsError('diag', arguments.length, 1, 3);
    }
    
    // process args
    switch (arguments.length) {
      case 1:
        // defaults
        k = 0;
        format = undefined;
        break;
      case 2:
        // check second arg
        if (isString(arguments[1])) {
          // use arg as format
          format = arguments[1];
          // defaults
          k = 0;
        }
        break;
    }
    
    // verify x
    if (!(x instanceof Matrix) && !isArray(x)) {
      // throw
      throw new TypeError ('First parameter in function diag must be a Matrix or Array');
>>>>>>> 5711bdfa
    }
  });

<<<<<<< HEAD
  /**
   * Creeate diagonal matrix from a vector or vice versa
   * @param {Array} x
   * @param {number} k
   * @param {Array} size
   * @returns {Array}
   * @private
   */
  function _diag (x, k, size) {
    var vector, i, iMax;

    if (!isNumber(k) || !isInteger(k)) {
      throw new TypeError ('Second parameter in function diag must be an integer');
    }

    var kSuper = k > 0 ? k : 0;
    var kSub = k < 0 ? -k : 0;

    switch (size.length) {
      case 1:
        // x is a vector. create diagonal matrix
        var defaultValue = (x[0] instanceof type.BigNumber) ? new type.BigNumber(0) : 0;
        var matrix = array.resize([], [x.length + kSub, x.length + kSuper], defaultValue);
        for (i = 0; i < x.length; i++) {
          matrix[i + kSub][i + kSuper] = clone(x[i]);
        }
        return matrix;
=======
    // convert BigNumber to a number if needed
    if (k instanceof BigNumber) 
      k = k.toNumber();

    // verify k
    if (!isNumber(k) || !isInteger(k)) {
      throw new TypeError ('Second parameter in function diag must be an integer');
    }
    
    // verify format
    if (format && !isString(format)) {
      // throw
      throw new TypeError ('Third parameter in function diag must be a String');
    }
    
    var kSuper = k > 0 ? k : 0;
    var kSub = k < 0 ? -k : 0;
    
    var s, defaultValue, vector, d, i, iMax;
    
    // process matrix
    if (x instanceof Matrix) {
      // matrix data
      d = x.valueOf();
      // set format if needed
      format = format || x.storage();
      // matrix size
      s = x.size();
    }
    else {
      // data (array)
      d = x;
      // get size    
      s = array.size(x);
    }
     
    // check we need to return a matrix
    if (format) {
      // check length
      if (s.length === 1) {
        // default value
        defaultValue = (d[0] instanceof BigNumber) ? new BigNumber(0) : 0;
        // matrix size
        var ms = [d.length + kSub, d.length + kSuper];
        // get matrix constructor
        var F = Matrix.storage(format);
        // create diagonal matrix
        return F.diagonal(ms, d, k, defaultValue);
      }
      // check a two dimensional matrix was provided
      if (s.length === 2) {
        // return kth diagonal
        vector = x.diagonal(k);
        // return matrix
        return math.matrix(vector, format);
      }
      throw new RangeError('Matrix for function diag must be 2 dimensional');
    }
    
    // process array length
    switch (s.length) {
      case 1:
        // default value
        defaultValue = (d[0] instanceof BigNumber) ? new BigNumber(0) : 0;
        // data
        var data = [];
        // resize array
        array.resize(data, [d.length + kSub, d.length + kSuper], defaultValue);
        // set diagonal
        iMax = d.length;
        for (i = 0; i < iMax; i++) {
          data[i + kSub][i + kSuper] = object.clone(d[i]);
        }
        return data;
>>>>>>> 5711bdfa

      case 2:
        // x is a matrix get diagonal from matrix
        vector = [];
<<<<<<< HEAD
        iMax = Math.min(size[0] - kSub, size[1] - kSuper);
        for (i = 0; i < iMax; i++) {
          vector[i] = clone(x[i + kSub][i + kSuper]);
=======
        iMax = Math.min(s[0] - kSub, s[1] - kSuper);
        for (i = 0; i < iMax; i++) {
          vector[i] = object.clone(d[i + kSub][i + kSuper]);
>>>>>>> 5711bdfa
        }
        return vector;

      default:
        throw new RangeError('Matrix for function diag must be 2 dimensional');
    }
  }
}

exports.name = 'diag';
exports.factory = factory;<|MERGE_RESOLUTION|>--- conflicted
+++ resolved
@@ -1,26 +1,13 @@
 'use strict';
 
-<<<<<<< HEAD
 var array     = require('../../util/array');
 var clone     = require('../../util/object').clone;
 var isNumber  = require('../../util/number').isNumber;
 var isInteger = require('../../util/number').isInteger;
-=======
-module.exports = function (math) {
-  var util = require('../../util/index'),
-
-      BigNumber = math.type.BigNumber,
-      Matrix = math.type.Matrix,
-
-      object = util.object,
-      array = util.array,
-      isArray = array.isArray,
-      isNumber = util.number.isNumber,
-      isString = util.string.isString,
-      isInteger = util.number.isInteger;
->>>>>>> 5711bdfa
 
 function factory (type, config, load, typed) {
+  var matrix = load(require('../construction/matrix'));
+  
   /**
    * Create a diagonal matrix or retrieve the diagonal of a matrix
    *
@@ -56,9 +43,8 @@
    *                                    in or retrieved.
    * @param {string} [format='dense']   The matrix storage format.
    *
-   * @returns {Matrix | Array}          Diagonal matrix from input vector, or diagonal from input matrix.
+   * @returns {Matrix | Array} Diagonal matrix from input vector, or diagonal from input matrix.
    */
-<<<<<<< HEAD
   return typed('diag', {
     'Array': function (x) {
       return _diag(x, 0, array.size(x));
@@ -69,57 +55,47 @@
     'Array, BigNumber': function (x, k) {
       return _diag(x, k.toNumber(), array.size(x));
     },
+    'Array, string': function (x, format) {
+      return _diag(x, 0, array.size(x), format);
+    },
+    'Array, number, string': function (x, k, format) {
+      return _diag(x, k, array.size(x), format);
+    },
+    'Array, BigNumber, string': function (x, k, format) {
+      return _diag(x, k.toNumber(), array.size(x), format);
+    },
 
     'Matrix': function (x) {
-      return new type.Matrix(_diag(x.toArray(), 0, x.size()));
+      return _diag(x.toArray(), 0, x.size(), x.format());
     },
     'Matrix, number': function (x, k) {
-      return new type.Matrix(_diag(x.toArray(), k, x.size()));
+      return _diag(x.toArray(), k, x.size(), x.format());
     },
     'Matrix, BigNumber': function (x, k) {
-      return new type.Matrix(_diag(x.toArray(), k.toNumber(), x.size()));
-=======
-  math.diag = function diag (x, k, format) {
-    if (arguments.length === 0 || arguments.length > 3) {
-      throw new math.error.ArgumentsError('diag', arguments.length, 1, 3);
-    }
-    
-    // process args
-    switch (arguments.length) {
-      case 1:
-        // defaults
-        k = 0;
-        format = undefined;
-        break;
-      case 2:
-        // check second arg
-        if (isString(arguments[1])) {
-          // use arg as format
-          format = arguments[1];
-          // defaults
-          k = 0;
-        }
-        break;
-    }
-    
-    // verify x
-    if (!(x instanceof Matrix) && !isArray(x)) {
-      // throw
-      throw new TypeError ('First parameter in function diag must be a Matrix or Array');
->>>>>>> 5711bdfa
+      return _diag(x.toArray(), k.toNumber(), x.size(), x.format());
+    },
+    'Matrix, string': function (x, format) {
+      return _diag(x.toArray(), 0, x.size(), format);
+    },
+    'Matrix, number, string': function (x, k, format) {
+      return _diag(x.toArray(), k, x.size(), format);
+    },
+    'Matrix, BigNumber, string': function (x, k, format) {
+      return _diag(x.toArray(), k.toNumber(), x.size(), format);
     }
   });
 
-<<<<<<< HEAD
   /**
    * Creeate diagonal matrix from a vector or vice versa
    * @param {Array} x
    * @param {number} k
    * @param {Array} size
-   * @returns {Array}
+   * @param {string} [format] Storage format for matrix. If undefined,
+   *                          an Array is returned
+   * @returns {Array | Matrix}
    * @private
    */
-  function _diag (x, k, size) {
+  function _diag (x, k, size, format) {
     var vector, i, iMax;
 
     if (!isNumber(k) || !isInteger(k)) {
@@ -128,107 +104,27 @@
 
     var kSuper = k > 0 ? k : 0;
     var kSub = k < 0 ? -k : 0;
-
+    
+    // FIXME: reimplement optimization for sparse matrices
+    
     switch (size.length) {
       case 1:
         // x is a vector. create diagonal matrix
         var defaultValue = (x[0] instanceof type.BigNumber) ? new type.BigNumber(0) : 0;
-        var matrix = array.resize([], [x.length + kSub, x.length + kSuper], defaultValue);
+        var mat = array.resize([], [x.length + kSub, x.length + kSuper], defaultValue);
         for (i = 0; i < x.length; i++) {
-          matrix[i + kSub][i + kSuper] = clone(x[i]);
+          mat[i + kSub][i + kSuper] = clone(x[i]);
         }
-        return matrix;
-=======
-    // convert BigNumber to a number if needed
-    if (k instanceof BigNumber) 
-      k = k.toNumber();
-
-    // verify k
-    if (!isNumber(k) || !isInteger(k)) {
-      throw new TypeError ('Second parameter in function diag must be an integer');
-    }
-    
-    // verify format
-    if (format && !isString(format)) {
-      // throw
-      throw new TypeError ('Third parameter in function diag must be a String');
-    }
-    
-    var kSuper = k > 0 ? k : 0;
-    var kSub = k < 0 ? -k : 0;
-    
-    var s, defaultValue, vector, d, i, iMax;
-    
-    // process matrix
-    if (x instanceof Matrix) {
-      // matrix data
-      d = x.valueOf();
-      // set format if needed
-      format = format || x.storage();
-      // matrix size
-      s = x.size();
-    }
-    else {
-      // data (array)
-      d = x;
-      // get size    
-      s = array.size(x);
-    }
-     
-    // check we need to return a matrix
-    if (format) {
-      // check length
-      if (s.length === 1) {
-        // default value
-        defaultValue = (d[0] instanceof BigNumber) ? new BigNumber(0) : 0;
-        // matrix size
-        var ms = [d.length + kSub, d.length + kSuper];
-        // get matrix constructor
-        var F = Matrix.storage(format);
-        // create diagonal matrix
-        return F.diagonal(ms, d, k, defaultValue);
-      }
-      // check a two dimensional matrix was provided
-      if (s.length === 2) {
-        // return kth diagonal
-        vector = x.diagonal(k);
-        // return matrix
-        return math.matrix(vector, format);
-      }
-      throw new RangeError('Matrix for function diag must be 2 dimensional');
-    }
-    
-    // process array length
-    switch (s.length) {
-      case 1:
-        // default value
-        defaultValue = (d[0] instanceof BigNumber) ? new BigNumber(0) : 0;
-        // data
-        var data = [];
-        // resize array
-        array.resize(data, [d.length + kSub, d.length + kSuper], defaultValue);
-        // set diagonal
-        iMax = d.length;
-        for (i = 0; i < iMax; i++) {
-          data[i + kSub][i + kSuper] = object.clone(d[i]);
-        }
-        return data;
->>>>>>> 5711bdfa
+        return format ? matrix(mat, format) : mat;
 
       case 2:
         // x is a matrix get diagonal from matrix
         vector = [];
-<<<<<<< HEAD
         iMax = Math.min(size[0] - kSub, size[1] - kSuper);
         for (i = 0; i < iMax; i++) {
           vector[i] = clone(x[i + kSub][i + kSuper]);
-=======
-        iMax = Math.min(s[0] - kSub, s[1] - kSuper);
-        for (i = 0; i < iMax; i++) {
-          vector[i] = object.clone(d[i + kSub][i + kSuper]);
->>>>>>> 5711bdfa
         }
-        return vector;
+        return format ? matrix(vector, format) : vector;
 
       default:
         throw new RangeError('Matrix for function diag must be 2 dimensional');
