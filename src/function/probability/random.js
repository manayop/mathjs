--- conflicted
+++ resolved
@@ -13,8 +13,8 @@
    * @return {Number} res
    */
 
-// Each distribution is a function that takes no argument and when called returns
-// a number between 0 and 1.
+  // Each distribution is a function that takes no argument and when called returns
+  // a number between 0 and 1.
   var distributions = {
 
     uniform: function() {
@@ -39,118 +39,6 @@
         return picked;
       }
     }
-<<<<<<< HEAD
-  }
-};
-
-/**
- * Create a distribution object.
- * @param {String} name           Name of a distribution.
- *                                Choose from 'uniform', 'normal'.
- * @return {Object} distribution  A distribution object containing functions:
- *                                    random([size, min, max])
- *                                    randomInt([min, max])
- *                                    pickRandom(array)
- */
-math.distribution = function(name) {
-  if (!distributions.hasOwnProperty(name))
-    throw new Error('unknown distribution ' + name);
-
-  var args = Array.prototype.slice.call(arguments, 1),
-      distribution = distributions[name].apply(this, args);
-
-  return (function(distribution) {
-
-    // This is the public API for all distributions
-    var randFunctions = {
-
-      random: function(arg1, arg2, arg3) {
-        var size, min, max
-        if (arguments.length > 3) {
-          throw newArgumentsError(funcName, argCount, 0, 3);
-
-        // `random(max)` or `random(size)`
-        } else if (arguments.length === 1) {
-          if (Object.prototype.toString.call(arg1) === '[object Array]')
-            size = arg1
-          else max = arg1
-        // `random(min, max)` or `random(size, max)`
-        } else if (arguments.length === 2) {
-          if (Object.prototype.toString.call(arg1) === '[object Array]')
-            size = arg1
-          else {
-            min = arg1
-            max = arg2
-          }
-        // `random(size, min, max)`
-        } else {
-          size = arg1
-          min = arg2
-          max = arg3
-        }
-
-        if (max === undefined) max = 1;
-        if (min === undefined) min = 0;
-        if (size !== undefined) return new Matrix(_randomDataForMatrix(size, min, max, _random));
-        else return _random(min, max);
-      },
-
-      randomInt: function(arg1, arg2, arg3) {
-        var size, min, max
-        if (arguments.length > 3 || arguments.length < 1)
-          throw newArgumentsError(funcName, argCount, 1, 3);
-
-        // `randomInt(max)`
-        else if (arguments.length === 1) max = arg1
-        // `randomInt(min, max)` or `randomInt(size, max)`
-        else if (arguments.length === 2) {
-          if (Object.prototype.toString.call(arg1) === '[object Array]')
-            size = arg1
-          else {
-            min = arg1
-            max = arg2
-          }
-        // `randomInt(size, min, max)`
-        } else {
-          size = arg1
-          min = arg2
-          max = arg3
-        }
-
-        if (min === undefined) min = 0;
-        if (size !== undefined) return new Matrix(_randomDataForMatrix(size, min, max, _randomInt));
-        else return _randomInt(min, max);
-      },
-
-      pickRandom: function(possibles) {
-        if (arguments.length !== 1)
-          throw newArgumentsError('pickRandom', arguments.length, 1);
-        return possibles[Math.floor(Math.random() * possibles.length)];
-      }
-
-    };
-
-    var _random = function(min, max) {
-      return min + distribution() * (max - min);
-    };
-
-    var _randomInt = function(min, max) {
-      return Math.floor(min + distribution() * (max - min));
-    };
-
-    // This is a function for generating a random matrix recursively.
-    var _randomDataForMatrix = function(size, min, max, randFunc) {
-      var data = [], length, i;
-      size = size.slice(0);
-
-      if (size.length > 1) {
-        for (i = 0, length = size.shift(); i < length; i++)
-          data.push(_randomDataForMatrix(size, min, max, randFunc));
-      } else {
-        for (i = 0, length = size.shift(); i < length; i++)
-          data.push(randFunc(min, max));
-      }
-=======
   };
 
   /**
@@ -162,88 +50,118 @@
    *                                    randomInt([min, max])
    *                                    pickRandom(array)
    */
-  math.distribution = function distribution(name) {
+  math.distribution = function(name) {
     if (!distributions.hasOwnProperty(name))
       throw new Error('unknown distribution ' + name);
 
     var args = Array.prototype.slice.call(arguments, 1),
-        dist = distributions[name].apply(this, args);
+        distribution = distributions[name].apply(this, args);
 
-    // We wrap all the random functions into one object which uses the given distribution.
-    return (function(dist) {
+    return (function(distribution) {
 
+      // This is the public API for all distributions
       var randFunctions = {
 
         random: function(arg1, arg2, arg3) {
-          if (arguments.length > 3)
-            throw new util.error.ArgumentsError('random', arguments.length, 0, 3);
+          var size, min, max
+          if (arguments.length > 3) {
+            throw newArgumentsError(funcName, argCount, 0, 3);
 
-          // Random matrix
-          else if (isArray(arg1)) {
-            var min = arg2, max = arg3;
-            if (max === undefined) max = 1;
-            if (min === undefined) min = 0;
-            return new Matrix(_randomDataForMatrix(arg1, min, max));
-            // TODO: return a matrix when input is a matrix, return an array when input is an array
+          // `random(max)` or `random(size)`
+          } else if (arguments.length === 1) {
+            if (Object.prototype.toString.call(arg1) === '[object Array]')
+              size = arg1
+            else max = arg1
+          // `random(min, max)` or `random(size, max)`
+          } else if (arguments.length === 2) {
+            if (Object.prototype.toString.call(arg1) === '[object Array]')
+              size = arg1
+            else {
+              min = arg1
+              max = arg2
+            }
+          // `random(size, min, max)`
+          } else {
+            size = arg1
+            min = arg2
+            max = arg3
+          }
 
-            // Random float
-          } else {
-            // TODO: more precise error message?
-            if (arguments.length > 2)
-              throw new util.error.ArgumentsError('random', arguments.length, 0, 2);
-            var min = arg1, max = arg2;
-            if (max === undefined) max = 1;
-            if (min === undefined) min = 0;
-            return min + dist() * (max - min);
-          }
+          if (max === undefined) max = 1;
+          if (min === undefined) min = 0;
+          if (size !== undefined) return new Matrix(_randomDataForMatrix(size, min, max, _random));
+          else return _random(min, max);
         },
 
-        randomInt: function(min, max) {
-          if (arguments.length > 2)
-            throw new util.error.ArgumentsError('randomInt', arguments.length, 0, 2);
-          return Math.floor(this.random(min, max));
+        randomInt: function(arg1, arg2, arg3) {
+          var size, min, max
+          if (arguments.length > 3 || arguments.length < 1)
+            throw newArgumentsError(funcName, argCount, 1, 3);
+
+          // `randomInt(max)`
+          else if (arguments.length === 1) max = arg1
+          // `randomInt(min, max)` or `randomInt(size, max)`
+          else if (arguments.length === 2) {
+            if (Object.prototype.toString.call(arg1) === '[object Array]')
+              size = arg1
+            else {
+              min = arg1
+              max = arg2
+            }
+          // `randomInt(size, min, max)`
+          } else {
+            size = arg1
+            min = arg2
+            max = arg3
+          }
+
+          if (min === undefined) min = 0;
+          if (size !== undefined) return new Matrix(_randomDataForMatrix(size, min, max, _randomInt));
+          else return _randomInt(min, max);
         },
 
         pickRandom: function(possibles) {
           if (arguments.length !== 1)
-            throw new util.error.ArgumentsError('pickRandom', arguments.length, 1);
+            throw newArgumentsError('pickRandom', arguments.length, 1);
           return possibles[Math.floor(Math.random() * possibles.length)];
         }
+
       };
 
-      var _randomDataForMatrix = function(size, min, max) {
+      var _random = function(min, max) {
+        return min + distribution() * (max - min);
+      };
+
+      var _randomInt = function(min, max) {
+        return Math.floor(min + distribution() * (max - min));
+      };
+
+      // This is a function for generating a random matrix recursively.
+      var _randomDataForMatrix = function(size, min, max, randFunc) {
         var data = [], length, i;
         size = size.slice(0);
 
         if (size.length > 1) {
           for (i = 0, length = size.shift(); i < length; i++)
-            data.push(_randomDataForMatrix(size, min, max));
+            data.push(_randomDataForMatrix(size, min, max, randFunc));
         } else {
           for (i = 0, length = size.shift(); i < length; i++)
-            data.push(randFunctions.random.call(randFunctions, min, max));
+            data.push(randFunc(min, max));
         }
->>>>>>> 10633d72
 
         return data;
       };
 
       return randFunctions;
 
-    })(dist);
+    })(distribution);
 
   };
 
-<<<<<<< HEAD
-// Default random functions use uniform distribution
-var uniformRandFunctions = math.distribution('uniform');
-math.random = uniformRandFunctions.random;
-math.randomInt = uniformRandFunctions.randomInt;
-math.pickRandom = uniformRandFunctions.pickRandom;
-=======
-// TODO: put random functions in separate files?
-  var uniform = math.distribution('uniform');
-  math.random = uniform.random;
-  math.randomInt = uniform.randomInt;
-  math.pickRandom = uniform.pickRandom;
-};
->>>>>>> 10633d72
+  // Default random functions use uniform distribution
+  // TODO: put random functions in separate files?
+  var uniformRandFunctions = math.distribution('uniform');
+  math.random = uniformRandFunctions.random;
+  math.randomInt = uniformRandFunctions.randomInt;
+  math.pickRandom = uniformRandFunctions.pickRandom;
+};